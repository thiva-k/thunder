--- conflicted
+++ resolved
@@ -87,17 +87,11 @@
 			FlowID:            ctx.FlowID,
 			FlowType:          ctx.FlowType,
 			AppID:             ctx.AppID,
-<<<<<<< HEAD
 			CurrentAction:     ctx.CurrentAction,
 			Verbose:           ctx.Verbose,
 			NodeInputs:        ctx.CurrentNode.GetInputs(),
 			UserInputs:        ctx.UserInputs,
-=======
-			CurrentActionID:   ctx.CurrentActionID,
 			CurrentNodeID:     ctx.CurrentNode.GetID(),
-			NodeInputData:     ctx.CurrentNode.GetInputData(),
-			UserInputData:     ctx.UserInputData,
->>>>>>> c23b1f4b
 			RuntimeData:       ctx.RuntimeData,
 			Application:       ctx.Application,
 			AuthenticatedUser: ctx.AuthenticatedUser,
